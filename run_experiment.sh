#!/bin/bash
#$ -cwd                 
#$ -pe smp 4
#$ -l h_rt=24:0:0
#$ -l h_vmem=1G
#$ -j n
#$ -o /data/home/qc25022/CancEHR-Training/HPC_Files/logo/
#$ -e /data/home/qc25022/CancEHR-Training/HPC_Files/loge/

set -e 

# Set the base directory for your project
BASE_DIR="/data/home/qc25022/CancEHR-Training"

# --- Environment Setup ---
module load intel intel-mpi python
source /data/home/qc25022/CancEHR-Training/venv/bin/activate

# --- Execute from Project Root ---
# Change to the base directory before running the python command
cd "${BASE_DIR}"

echo "Starting experiment from directory: $(pwd)"

<<<<<<< HEAD
python -m src.experiments.run \
    --config_name cprd_lstm_test \
    --experiment_name exp_001 
=======
# python -m src.experiments.run \
#     --config_name cprd_lstm_test \
#     --experiment_name exp_001 \
python -m src.data.unified_dataloader
>>>>>>> 3d8474b9
echo "Pipeline finished."
deactivate<|MERGE_RESOLUTION|>--- conflicted
+++ resolved
@@ -22,15 +22,9 @@
 
 echo "Starting experiment from directory: $(pwd)"
 
-<<<<<<< HEAD
-python -m src.experiments.run \
-    --config_name cprd_lstm_test \
-    --experiment_name exp_001 
-=======
-# python -m src.experiments.run \
-#     --config_name cprd_lstm_test \
-#     --experiment_name exp_001 \
+#python -m src.experiments.run \
+#    --config_name cprd_lstm_test \
+#    --experiment_name exp_001 
 python -m src.data.unified_dataloader
->>>>>>> 3d8474b9
 echo "Pipeline finished."
 deactivate